name = "PressureDrop"
uuid = "b7afff70-4bfb-11e9-240b-a35f420ae9bd"
author = ["jmnoynaert@gmail.com"]
version = "1.0.4"

[deps]
Compose = "a81c6b42-2e10-5240-aca2-a61377ecd94b"
Gadfly = "c91e804a-d5a3-530f-b6f0-dfbca275c004"
PrettyTables = "08abe8d2-0d0c-5749-adfa-8a2ac140af0d"
Requires = "ae029012-a4dd-5104-9daa-d747884805df"

[compat]
BenchmarkTools = "0.4"
<<<<<<< HEAD
Compose = "0.7, 0.8"
=======
Compose = "0.7"
>>>>>>> 027a1cdb
Gadfly = "1.1"
PrettyTables = "0.7, 0.8"
Requires = "0.5"
julia = "1.0"

[extras]
BenchmarkTools = "6e4b80f9-dd63-53aa-95a3-0cdb28fa8baf"
Test = "8dfed614-e22c-5e08-85e1-65c5234f0b40"

[targets]
test = ["Test", "BenchmarkTools"]<|MERGE_RESOLUTION|>--- conflicted
+++ resolved
@@ -11,11 +11,7 @@
 
 [compat]
 BenchmarkTools = "0.4"
-<<<<<<< HEAD
 Compose = "0.7, 0.8"
-=======
-Compose = "0.7"
->>>>>>> 027a1cdb
 Gadfly = "1.1"
 PrettyTables = "0.7, 0.8"
 Requires = "0.5"
